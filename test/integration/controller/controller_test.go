/**
	Overview
		- Tests the provider specific Machine Controller
	Prerequisites
		- secret yaml file for the hyperscaler/provider passed as input
		- control cluster and target clusters kube-config passed as input (optional)
	BeforeSuite
		- Check and create control cluster and target clusters if required
		- Check and create crds ( machineclass, machines, machinesets and machinedeployment ) if required
		  using file available in kubernetes/crds directory of machine-controller-manager repo
		- Start the Machine Controller manager ( as goroutine )
		- apply secret resource for accesing the cloud provider service in the control cluster
		- Create machineclass resource from file available in kubernetes directory of provider specific repo in control cluster
	AfterSuite
		- Delete the control and target clusters // As of now we are reusing the cluster so this is not required

	Test: differentRegion Scheduling Strategy Test
        1) Create machine in region other than where the target cluster exists. (e.g machine in eu-west-1 and target cluster exists in us-east-1)
           Expected Output
			 - should fail because no cluster in same region exists)

    Test: sameRegion Scheduling Strategy Test
        1) Create machine in same region/zone as target cluster and attach it to the cluster
           Expected Output
			 - should successfully attach the machine to the target cluster (new node added)
		2) Delete machine
			Expected Output
			 - should successfully delete the machine from the target cluster (less one node)
 **/

package controller_test

import (
	"context"
	"fmt"
	"io/ioutil"
	"log"
	"os"
	"os/exec"
	"path/filepath"
	"regexp"
	"strings"
	"sync"
	"time"

	"github.com/gardener/machine-controller-manager-provider-aws/test/integration/helpers"
	v1alpha1 "github.com/gardener/machine-controller-manager/pkg/apis/machine/v1alpha1"
	. "github.com/onsi/ginkgo"
	. "github.com/onsi/gomega"
	v1 "k8s.io/api/apps/v1"
	metav1 "k8s.io/apimachinery/pkg/apis/meta/v1"
	"k8s.io/apimachinery/pkg/types"
	"k8s.io/client-go/util/retry"
)

var (
	controlKubeConfigPath = os.Getenv("controlKubeconfig")
	targetKubeConfigPath  = os.Getenv("targetKubeconfig")
	controlKubeCluster    *helpers.Cluster
	targetKubeCluster     *helpers.Cluster
	numberOfBgProcesses   int16
	mcmRepoPath           = "../../../dev/mcm"
	ctx, cancelFunc       = context.WithCancel(context.Background())
	wg                    sync.WaitGroup // prevents race condition between main and other goroutines exit
	mcm_logFile           = filepath.Join(os.Getenv("TEST_DIR"), "integration-test-mcm.log")
	mc_logFile            = filepath.Join(os.Getenv("TEST_DIR"), "integration-test-mc.log")
	mcContainerImageTag   = os.Getenv("mcContainerImage")
	mcmContainerImageTag  = os.Getenv("mcmContainerImage")
	mcmDeploymentOrigObj  v1.Deployment
)

var _ = Describe("Integration test", func() {
	BeforeSuite(func() {
		/*Check control cluster and target clusters are accessible
		- Check and create crds ( machineclass, machines, machinesets and machinedeployment ) if required
		  using file available in kubernetes/crds directory of machine-controller-manager repo
		- Start the Machine Controller manager and machine controller (provider-specific)
		- Assume secret resource for accesing the cloud provider service in already in the control cluster
		- Create machineclass resource from file available in kubernetes directory of provider specific repo in control cluster
		*/
		log.SetOutput(GinkgoWriter)

		By("Checking for the clusters if provided are available")
		Expect(prepareClusters()).To(BeNil())

		if !controlKubeCluster.IsSeed(targetKubeCluster) {
			By("Fetching kubernetes/crds and applying them into control cluster")
			Expect(applyCrds()).To(BeNil())

			By("Applying MachineClass")
			Expect(applyMachineClass()).To(BeNil())
		} else {
			By("Creating dup MachineClass with delta yaml")
			Expect(createDummyMachineClass()).To(BeNil())
		}

		if len(mcContainerImageTag) != 0 || len(mcmContainerImageTag) != 0 {
			/* - if any of mcmContainerImage  or mcContainerImageTag flag is non-empty then,
			create/update machinecontrollermanager deployment in the control-cluster with specified image
			- crds already exist in the cluster.
			TO-DO: try to look for crds in local kubernetes directory and apply them. this validates changes in crd structures (if any)
			*/
			By("Starting MCM Deployemnt")
			Expect(initMcmDeployment()).To(BeNil())
		} else {
			/* 	- applyCrds from the mcm repo by cloning it and then
			- as mcmContainerImage is empty, run mc and mcm locally
			*/

			By("Starting Machine Controller Manager")
			Expect(startMachineControllerManager(ctx)).To(BeNil())
			By("Starting Machine Controller")
			Expect(startMachineController(ctx)).To(BeNil())
		}
	})
	BeforeEach(func() {
		if !controlKubeCluster.IsSeed(targetKubeCluster) {
			By("Check the number of goroutines running are 2")
			Expect(numberOfBgProcesses).To(BeEquivalentTo(2))
		}
		// Nodes are healthy
		By("Check nodes in target cluster are healthy")
		// Expect(targetKubeCluster.NumberOfReadyNodes()).To(BeEquivalentTo(targetKubeCluster.NumberOfNodes()))
		Eventually(targetKubeCluster.NumberOfReadyNodes, 180, 5).Should(BeNumerically("==", targetKubeCluster.NumberOfNodes()))
	})

<<<<<<< HEAD
=======
	// Check for Orphaned Resources Before Test Execution
	Describe("Check for orphaned resources before test execution", func() {
		Context("In target cluster", func() {
			Context("Check if there are any resources matching the tag exists", func() {
				It("Should list any orphaned resources if available", func() {
					// if available should delete orphaned resources in cloud provider
					machineClass, err := controlKubeCluster.McmClient.MachineV1alpha1().MachineClasses("default").Get("test-mc", metav1.GetOptions{})
					if err == nil {
						secret, err := controlKubeCluster.Clientset.CoreV1().Secrets(machineClass.SecretRef.Namespace).Get(machineClass.SecretRef.Name, metav1.GetOptions{})
						if err == nil {
							beforeTestExecutionInstances, beforeTestExecutionAvailVols, err = helpers.CheckForOrphanedResources(machineClass, secret)
							//Check there is no error occured
							Expect(err).NotTo(HaveOccurred())
						}
						Expect(err).NotTo(HaveOccurred())
					}
					Expect(err).NotTo(HaveOccurred())
				})
			})
		})
	})

>>>>>>> 963e29c3
	Describe("Machine Resource", func() {
		Describe("Creating one machine resource", func() {
			Context("In Control cluster", func() {

				// Probe nodes currently available in target cluster
				var initialNodes int16

				It("should not lead to any errors", func() {
					// apply machine resource yaml file
					initialNodes = targetKubeCluster.NumberOfNodes()
					Expect(controlKubeCluster.ApplyYamlFile("../../../kubernetes/machine.yaml")).To(BeNil())
					//fmt.Println("wait for 30 sec before probing for nodes")
				})
				It("should list existing +1 nodes in target cluster", func() {
					log.Println("Wait until a new node is added. Number of nodes should be ", initialNodes+1)
					// check whether there is one node more
					Eventually(targetKubeCluster.NumberOfReadyNodes, 300, 5).Should(BeNumerically("==", initialNodes+1))
				})
			})
		})

		Describe("Deleting one machine resource", func() {
			BeforeEach(func() {
				// Check there are no machine deployment and machinesets resources existing
				deploymentList, err := controlKubeCluster.McmClient.MachineV1alpha1().MachineDeployments("default").List(metav1.ListOptions{})
				Expect(len(deploymentList.Items)).Should(BeZero(), "Zero MachineDeployments should exist")
				Expect(err).Should(BeNil())
				machineSetsList, err := controlKubeCluster.McmClient.MachineV1alpha1().MachineSets("default").List(metav1.ListOptions{})
				Expect(len(machineSetsList.Items)).Should(BeZero(), "Zero Machinesets should exist")
				Expect(err).Should(BeNil())

			})
			Context("When there are machine resources available in control cluster", func() {
				var initialNodes int16
				It("should not lead to errors", func() {
					machinesList, _ := controlKubeCluster.McmClient.MachineV1alpha1().Machines("default").List(metav1.ListOptions{})
					if len(machinesList.Items) != 0 {
						//Context("When one machine is deleted randomly", func() { //randomly ? Caution - looks like we are not getting blank cluster
						// Keep count of nodes available
						//delete machine resource
						initialNodes = targetKubeCluster.NumberOfNodes()
						Expect(controlKubeCluster.McmClient.MachineV1alpha1().Machines("default").Delete("test1-machine1", &metav1.DeleteOptions{})).Should(BeNil(), "No Errors while deleting machine")
					}
				})
				It("should list existing nodes -1 in target cluster", func() {
					// check there are n-1 nodes
					if initialNodes != 0 {
						Eventually(targetKubeCluster.NumberOfNodes, 180, 5).Should(BeNumerically("==", initialNodes-1))
					}
				})
			})
			Context("when there are no machines available", func() {
				var initialNodes int16
				// delete one machine (non-existent) by random text as name of resource
				It("should list existing nodes ", func() {
					// check there are no changes to nodes
					machinesList, _ := controlKubeCluster.McmClient.MachineV1alpha1().Machines("default").List(metav1.ListOptions{})
					if len(machinesList.Items) == 0 {
						// Keep count of nodes available
						// delete machine resource
						initialNodes = targetKubeCluster.NumberOfNodes()
						err := controlKubeCluster.McmClient.MachineV1alpha1().Machines("default").Delete("test1-machine1-dummy", &metav1.DeleteOptions{})
						Expect(err).To(HaveOccurred())
						time.Sleep(30 * time.Second)
						Expect(targetKubeCluster.NumberOfNodes()).To(BeEquivalentTo(initialNodes))
					}
				})
			})
		})
	})
	// Testcase #02 | Machine Deployment
	Describe("Machine Deployment resource", func() {
		var initialNodes int16
		Context("Creation with 3 replicas", func() {
			It("Should not lead to any errors", func() {
				//probe initialnodes before continuing
				initialNodes = targetKubeCluster.NumberOfNodes()

				// apply machine resource yaml file
				Expect(controlKubeCluster.ApplyYamlFile("../../../kubernetes/machine-deployment.yaml")).To(BeNil())
			})
			It("should lead to 3 more nodes in target cluster", func() {
				log.Println("Wait until new nodes are added. Number of nodes should be ", initialNodes+3)

				// check whether all the expected nodes are ready
				Eventually(targetKubeCluster.NumberOfReadyNodes, 180, 5).Should(BeNumerically("==", initialNodes+3))
			})
		})
		Context("Scale up to 6", func() {
			It("Should not lead to any errors", func() {

				retryErr := retry.RetryOnConflict(retry.DefaultRetry, func() error {
					machineDployment, _ := controlKubeCluster.McmClient.MachineV1alpha1().MachineDeployments("default").Get("test-machine-deployment", metav1.GetOptions{})
					machineDployment.Spec.Replicas = 6
					_, updateErr := controlKubeCluster.McmClient.MachineV1alpha1().MachineDeployments("default").Update(machineDployment)
					return updateErr
				})

				Expect(retryErr).NotTo(HaveOccurred())
			})
			It("should lead to 3 more nodes in target cluster", func() {
				log.Println("Wait until new nodes are added. Number of nodes should be ", initialNodes+6)

				// check whether all the expected nodes are ready
				Eventually(targetKubeCluster.NumberOfReadyNodes, 180, 5).Should(BeNumerically("==", initialNodes+6))
			})

		})
		Context("Scale down to 2", func() {
			// TODO :- check for freezing and unfreezing
			// rapidly scaling back to 2 leading to a freezing and unfreezing
			// check for freezing and unfreezing of machine due to rapid scale up and scale down in the logs of mcm
			/* freeze_count=$(cat logs/${provider}-mcm.out | grep ' Froze MachineSet' | wc -l)
			 if [[ freeze_count -eq 0 ]]; then
				 printf "\tFailed: Freezing of machineSet failed. Exiting Test to avoid further conflicts.\n"
				 terminate_script
			 fi

			 unfreeze_count=$(cat logs/${provider}-mcm.out | grep ' Unfroze MachineSet' | wc -l)
			 if [[ unfreeze_count -eq 0 ]]; then
				 printf "\tFailed: Unfreezing of machineSet failed. Exiting Test to avoid further conflicts.\n"
				 terminate_script
			 fi */
			It("Should not lead to any errors", func() {

				//Fetch machine deployment
				machineDeployment, _ := controlKubeCluster.McmClient.MachineV1alpha1().MachineDeployments("default").Get("test-machine-deployment", metav1.GetOptions{})

				//revert replica count to 3
				machineDeployment.Spec.Replicas = 2

				//update machine deployment
				_, err := controlKubeCluster.McmClient.MachineV1alpha1().MachineDeployments("default").Update(machineDeployment)

				//Check there is no error occured
				Expect(err).NotTo(HaveOccurred())
			})
			It("should lead to 2 nodes left in the target cluster", func() {
				Eventually(targetKubeCluster.NumberOfReadyNodes, 300, 5).Should(BeNumerically("==", initialNodes+2))
			})
			It("Should lead to freezing and unfreezing of machine", func() {
				By("Reading log file")
				data, err := ioutil.ReadFile(mcm_logFile)
				Expect(err).NotTo(HaveOccurred())
				By("Logging Froze in mcm log file")
				matched, _ := regexp.Match(` Froze MachineSet`, data)
				Expect(matched).To(BeTrue())
				By("Logging Unfroze in mcm log file")
				matched, err = regexp.Match(` Unfroze MachineSet`, data)
				Expect(matched).To(BeTrue())
				Expect(err).NotTo(HaveOccurred())
			})
		})

		Context("Update the machine to v2 machine-class and scale up replicas", func() {
			// update machine type -> machineDeployment.spec.template.spec.class.name = test-mc-2
			// scale up replicas by 4
			It("should wait for machines to upgrade to larger machine types and scale up replicas", func() {
				// wait for 2400s till machines updates
				retryErr := retry.RetryOnConflict(retry.DefaultRetry, func() error {
					machineDployment, _ := controlKubeCluster.McmClient.MachineV1alpha1().MachineDeployments("default").Get("test-machine-deployment", metav1.GetOptions{})
					machineDployment.Spec.Template.Spec.Class.Name = "test-mc-dummy"
					machineDployment.Spec.Replicas = 6
					_, updateErr := controlKubeCluster.McmClient.MachineV1alpha1().MachineDeployments("default").Update(machineDployment)
					return updateErr
				})
				//Check there is no error occured
				Expect(retryErr).NotTo(HaveOccurred())
				Eventually(targetKubeCluster.NumberOfReadyNodes, 300, 5).Should(BeNumerically("==", initialNodes+6))
			})
		})

		Context("Deletion", func() {
			Context("When there are machine deployment(s) available in control cluster", func() {
				var initialNodes int16
				It("should not lead to errors", func() {
					machinesList, _ := controlKubeCluster.McmClient.MachineV1alpha1().MachineDeployments("default").List(metav1.ListOptions{})
					if len(machinesList.Items) != 0 {
						// Keep count of nodes available
						initialNodes = targetKubeCluster.NumberOfNodes()

						//delete machine resource
						Expect(controlKubeCluster.McmClient.MachineV1alpha1().MachineDeployments("default").Delete("test-machine-deployment", &metav1.DeleteOptions{})).Should(BeNil(), "No Errors while deleting machine deployment")
					}
				})
				It("should list existing nodes-6 in target cluster", func() {
					// check there are n-1 nodes
					if initialNodes != 0 {
						Eventually(targetKubeCluster.NumberOfNodes, 300, 5).Should(BeNumerically("==", initialNodes-6))
					}
				})
			})
		})

	})

	// ---------------------------------------------------------------------------------------
	// Testcase #03 | Orphaned Resources
<<<<<<< HEAD
	Describe("Orphaned resources", func() {
		Context("Check if there are any resources matching the tag exists", func() {
			It("Should list any orphaned resources if available", func() {
				// if available should delete orphaned resources in cloud provider
				machineClass, err := controlKubeCluster.McmClient.MachineV1alpha1().MachineClasses("default").Get("test-mc", metav1.GetOptions{})
				if err == nil {
					secret, err := controlKubeCluster.Clientset.CoreV1().Secrets(machineClass.SecretRef.Namespace).Get(machineClass.SecretRef.Name, metav1.GetOptions{})
					if err == nil {
						err := helpers.CheckForOrphanedResources(machineClass, secret)
						//Check there is no error occured
						Expect(err).NotTo(HaveOccurred())
					}
					Expect(err).NotTo(HaveOccurred())
				}
				Expect(err).NotTo(HaveOccurred())
=======
	Describe("Check for orphaned resources", func() {
		Context("In target cluster", func() {
			Context("Check if there are any resources matching the tag exists", func() {
				It("Should list any orphaned resources if available", func() {
					// if available should delete orphaned resources in cloud provider
					machineClass, err := controlKubeCluster.McmClient.MachineV1alpha1().MachineClasses("default").Get("test-mc", metav1.GetOptions{})
					if err == nil {
						secret, err := controlKubeCluster.Clientset.CoreV1().Secrets(machineClass.SecretRef.Namespace).Get(machineClass.SecretRef.Name, metav1.GetOptions{})
						if err == nil {
							afterTestExecutionInstances, afterTestExecutionAvailVols, err := helpers.CheckForOrphanedResources(machineClass, secret)
							//Check there is no error occured
							Expect(err).NotTo(HaveOccurred())
							if err == nil {
								orphanedResourceInstances := helpers.DifferenceOrphanedResources(beforeTestExecutionInstances, afterTestExecutionInstances)
								Expect(orphanedResourceInstances).To(BeNil())
								orphanedResourceAvailVols := helpers.DifferenceOrphanedResources(beforeTestExecutionAvailVols, afterTestExecutionAvailVols)
								Expect(orphanedResourceAvailVols).To(BeNil())
							}
						}
						Expect(err).NotTo(HaveOccurred())
					}
					Expect(err).NotTo(HaveOccurred())
				})
>>>>>>> 963e29c3
			})
		})
	})

	AfterSuite(func() {
		if controlKubeCluster.McmClient != nil {

			_, err := controlKubeCluster.McmClient.MachineV1alpha1().MachineDeployments("default").Get("test-machine-deployment", metav1.GetOptions{})
			if err != nil {
				controlKubeCluster.McmClient.MachineV1alpha1().MachineDeployments("default").Delete("test-machine-deployment", &metav1.DeleteOptions{})
			}

			controlKubeCluster.McmClient.MachineV1alpha1().Machines("default").Delete("test1-machine1", &metav1.DeleteOptions{})
		}
		//<-time.After(3 * time.Second)
		if !controlKubeCluster.IsSeed(targetKubeCluster) {
			log.Println("Initiating gorouting cancel via context done")

			cancelFunc()

			log.Println("Terminating processes")
			wg.Wait()
			log.Println("processes terminated")
		} else {
			retry.RetryOnConflict(retry.DefaultRetry, func() error {
				// Retrieve the latest version of Deployment before attempting update
				// RetryOnConflict uses exponential backoff to avoid exhausting the apiserver
				_, updateErr := controlKubeCluster.Clientset.AppsV1().Deployments(mcmDeploymentOrigObj.Namespace).Update(&mcmDeploymentOrigObj)
				return updateErr
			})

			//delete tempMachineClass
			namespace, _ := targetKubeCluster.ClusterName()
			controlKubeCluster.McmClient.MachineV1alpha1().MachineClasses(namespace).Delete("test-mc", &metav1.DeleteOptions{})
			controlKubeCluster.McmClient.MachineV1alpha1().MachineClasses(namespace).Delete("test-mc-dummy", &metav1.DeleteOptions{})
		}
	})

})

func prepareClusters() error {
	/* prepareClusters checks for
	- the validity of controlKubeConfig and targetKubeConfig flags
	- It should return an error if thre is a error
	*/

	log.Printf("Control path is %s\n", controlKubeConfigPath)
	log.Printf("Target path is %s\n", targetKubeConfigPath)
	if controlKubeConfigPath != "" {
		controlKubeConfigPath, _ = filepath.Abs(controlKubeConfigPath)
		// if control cluster config is available but not the target, then set control and target clusters as same
		if targetKubeConfigPath == "" {
			targetKubeConfigPath = controlKubeConfigPath
			log.Println("Missing targetKubeConfig. control cluster will be set as target too")
		}
		targetKubeConfigPath, _ = filepath.Abs(targetKubeConfigPath)
		// use the current context in controlkubeconfig
		var err error
		controlKubeCluster, err = helpers.NewCluster(controlKubeConfigPath)
		if err != nil {
			return err
		}
		targetKubeCluster, err = helpers.NewCluster(targetKubeConfigPath)
		if err != nil {
			return err
		}

		// update clientset and check whether the cluster is accessible
		err = controlKubeCluster.FillClientSets()
		if err != nil {
			log.Println("Failed to check nodes in the cluster")
			return err
		}

		err = targetKubeCluster.FillClientSets()
		if err != nil {
			log.Println("Failed to check nodes in the cluster")
			return err
		}
	} else if targetKubeConfigPath != "" {
		return fmt.Errorf("controlKubeconfig path is mandatory if using targetKubeConfigPath. Aborting!!!")
	}
	return nil
}

func applyCrds() error {
	/* TO-DO: applyCrds will
	- create the custom resources in the controlKubeConfig
	- yaml files are available in kubernetes/crds directory of machine-controller-manager repo
	- resources to be applied are machineclass, machines, machinesets and machinedeployment
	*/

	dst := mcmRepoPath
	src := "https://github.com/gardener/machine-controller-manager.git"
	applyCrdsDirectory := fmt.Sprintf("%s/kubernetes/crds", dst)

	helpers.CheckDst(dst)
	helpers.CloningRepo(dst, src)

	err := applyFiles(applyCrdsDirectory)
	if err != nil {
		return err
	}
	return nil
}

func startMachineControllerManager(ctx context.Context) error {
	/*
			 startMachineControllerManager starts the machine controller manager
					  clone the required repo and then use make


		TO-DO: Below error is appearing occasionally - We should avoid it

			 I0129 10:51:48.140615   33699 controller.go:508] Starting machine-controller-manager
			 I0129 10:57:19.893033   33699 leaderelection.go:287] failed to renew lease default/machine-controller-manager: failed to tryAcquireOrRenew context deadline exceeded
			 F0129 10:57:19.893084   33699 controllermanager.go:190] leaderelection lost
			 exit status 255
			 make: *** [start] Error 1
	*/
	command := fmt.Sprintf("make start CONTROL_KUBECONFIG=%s TARGET_KUBECONFIG=%s", controlKubeConfigPath, targetKubeConfigPath)
	log.Println("starting MachineControllerManager with command: ", command)
<<<<<<< HEAD
	wg.Add(1)
	go execCommandAsRoutine(ctx, command, mcmRepoPath, mcm_logFile)
=======
	dst_path := fmt.Sprintf("%s", mcmRepoPath)
	wg.Add(1)
	go execCommandAsRoutine(ctx, command, dst_path, mcm_logFile)
>>>>>>> 963e29c3
	return nil
}

func startMachineController(ctx context.Context) error {
	/*
		  startMachineController starts the machine controller
			  - if mcContainerImage flag is non-empty then, start a pod in the control-cluster with specified image
			  - if mcContainerImage is empty, runs machine controller locally
	*/
	command := fmt.Sprintf("make start CONTROL_KUBECONFIG=%s TARGET_KUBECONFIG=%s", controlKubeConfigPath, targetKubeConfigPath)
	log.Println("starting MachineController with command: ", command)
	wg.Add(1)
	go execCommandAsRoutine(ctx, command, "../../..", mc_logFile)
	return nil
}

func initMcmDeployment() error {
	/*
		 - if any of mcmContainerImage  or mcContainerImageTag flag is non-empty then,
			 update machinecontrollermanager deployment in the control-cluster with specified image
		 -
	*/
	namespace, _ := targetKubeCluster.ClusterName()
	retryErr := retry.RetryOnConflict(retry.DefaultRetry, func() error {
		// Retrieve the latest version of Deployment before attempting update
		// RetryOnConflict uses exponential backoff to avoid exhausting the apiserver
		result, getErr := controlKubeCluster.Clientset.AppsV1().Deployments(namespace).Get("machine-controller-manager", metav1.GetOptions{})
		if getErr != nil {
			panic(fmt.Errorf("Failed to get latest version of Deployment: %v", getErr))
		}
		mcmDeploymentOrigObj = *result
		for i := range result.Spec.Template.Spec.Containers {
			if result.Spec.Template.Spec.Containers[i].Name == "machine-controller-manager" {
				if len(mcmContainerImageTag) != 0 {
					result.Spec.Template.Spec.Containers[i].Image = "eu.gcr.io/gardener-project/gardener/machine-controller-manager:" + mcmContainerImageTag
				}
			} else if result.Spec.Template.Spec.Containers[i].Name == "machine-controller" {
				if len(mcContainerImageTag) != 0 {
					result.Spec.Template.Spec.Containers[i].Image = "eu.gcr.io/gardener-project/gardener/machine-controller-manager-provider-aws:" + mcContainerImageTag
				}
			}
		}
		_, updateErr := controlKubeCluster.Clientset.AppsV1().Deployments(namespace).Update(result)
		return updateErr
	})
	if retryErr != nil {
		return retryErr
	} else {
		return nil
	}
}

func applyMachineClass() error {
	/*
		 - if isControlClusterIsShootsSeed is true, then use machineclass from cluster
			 probe for machine-class in the identified namespace and then creae a copy of this machine-class with additional delta available in machineclass-delta.yaml ( eg. tag (providerSpec.tags)  \"mcm-integration-test: "true"\" )
			  --- (Obsolete ?) ---> the namespace of the new machine-class should be default
	*/

	applyMC := "../../../kubernetes/machine-class.yaml"

	err := applyFiles(applyMC)
	if err != nil {
		return err
	}
	return nil
}

func createDummyMachineClass() error {
	/* TO-DO: createDummyMachineClass
	 This will read the control cluster machineclass resource and creates a duplicate of it
	 it will additionally add the delta part found in machineclass yaml file

	 - (if not use machine-class.yaml file)
			 look for a file available in kubernetes directory of provider specific repo and then use it instead for creating machine class

	*/

	namespace, _ := targetKubeCluster.ClusterName()
	machineClasses, err := controlKubeCluster.McmClient.MachineV1alpha1().MachineClasses(namespace).List(metav1.ListOptions{})
	if err != nil {
		return err
	}

	var newMachineClass *v1alpha1.MachineClass
<<<<<<< HEAD
	machineClass:=  machineClasses.Items[0]
	

	// Create machine-class using yaml and any of existing machineclass resource combined
	resources:= []string{"test-mc", "test-mc"}
	for _, resource_name := range resources {
=======

	// Create machine-class using yaml and any of existing machineclass resource combined
	for _, machineClass := range machineClasses.Items {

>>>>>>> 963e29c3
		retryErr := retry.RetryOnConflict(retry.DefaultRetry, func() error {
			result, getErr := controlKubeCluster.McmClient.MachineV1alpha1().MachineClasses(namespace).Get(machineClass.GetName(), metav1.GetOptions{})
			if getErr != nil {
				log.Println("Failed to get latest version of machineclass")
				return getErr
			}
			//machineClassOrigObj = *result
			metaData := metav1.ObjectMeta{
<<<<<<< HEAD
				Name:        resource_name,
=======
				Name:        "test-mc",
>>>>>>> 963e29c3
				Labels:      result.ObjectMeta.Labels,
				Annotations: result.ObjectMeta.Annotations,
			}
			newMachineClass = &v1alpha1.MachineClass{
				ObjectMeta:           metaData,
				ProviderSpec:         result.ProviderSpec,
				SecretRef:            result.SecretRef,
				CredentialsSecretRef: result.CredentialsSecretRef,
				Provider:             result.Provider,
			}
			// applyFiles(machineClass)
			// remove dynamic fileds. eg uid, creation time e.t.c.,
			// create result (or machineClassOrigObj) with "../../../kubernetes/machine-class.yaml" content
			_, createErr := controlKubeCluster.McmClient.MachineV1alpha1().MachineClasses(namespace).Create(newMachineClass)
			return createErr
		})
		if retryErr != nil {
			return retryErr
		}

		// patch

		retryErr = retry.RetryOnConflict(retry.DefaultRetry, func() error {
			// read machineClass patch yaml file ("../../../kubernetes/machine-class-patch.yaml" ) and update machine class(machineClass)
<<<<<<< HEAD
			data, err := os.ReadFile("../../../kubernetes/machine-class-patch.yaml")
			if err != nil {
				// Error reading file. So skipping it
				return nil
			}
=======
			data, _ := os.ReadFile("../../../kubernetes/machine-class-patch.yaml")
>>>>>>> 963e29c3
			_, patchErr := controlKubeCluster.McmClient.MachineV1alpha1().MachineClasses(namespace).Patch(newMachineClass.Name, types.JSONPatchType, data)
			return patchErr
		})
		if retryErr != nil {
			return retryErr
<<<<<<< HEAD
		}			
=======
		}

>>>>>>> 963e29c3
	}
	return nil
}

func applyFiles(filePath string) error {
	var files []string
	err := filepath.Walk(filePath, func(path string, info os.FileInfo, err error) error {
		files = append(files, path)
		return nil
	})
	if err != nil {
		panic(err)
	}

	for _, file := range files {
		log.Println(file)
		fi, err := os.Stat(file)
		if err != nil {
			log.Println("\nError file does not exist!")
			return err
		}

		switch mode := fi.Mode(); {
		case mode.IsDir():
			// do directory stuff
			log.Printf("\n%s is a directory. Therefore nothing will happen!\n", file)
		case mode.IsRegular():
			// do file stuff
			log.Printf("\n%s is a file. Therefore applying yaml ...", file)
			err := controlKubeCluster.ApplyYamlFile(file)
			if err != nil {
				if strings.Contains(err.Error(), "already exists") {
					log.Printf("\n%s already exists, so skipping ...\n", file)
				} else {
					log.Printf("\nFailed to create machine class %s, in the cluster.\n", file)
					return err
				}

			}
		}
	}
	err = controlKubeCluster.CheckEstablished()
	if err != nil {
		return err
	}
	return nil
}

func execCommandAsRoutine(ctx context.Context, cmd string, dir string, logFile string) {
	numberOfBgProcesses++
	args := strings.Fields(cmd)

	command := exec.CommandContext(ctx, args[0], args[1:]...)
	outputFile, err := os.Create(logFile)

	if err != nil {
		log.Printf("Error occured while creating log file %s. Error is %s", logFile, err)
	}

	defer func() {
		numberOfBgProcesses = numberOfBgProcesses - 1
		outputFile.Close()

		err := command.Process.Kill()
		log.Printf("process has been terminated. Check %s\n%s", logFile, err)
		//command.Process.Signal(os.Interrupt)
		wg.Done()
	}()

	command.Dir = dir
	command.Stdout = outputFile
	command.Stderr = outputFile
	log.Println("Goroutine started")

	err = command.Run()

	if err != nil {
		log.Println("make command terminated")
	}
	log.Println("For more details check:", logFile)

}<|MERGE_RESOLUTION|>--- conflicted
+++ resolved
@@ -124,8 +124,6 @@
 		Eventually(targetKubeCluster.NumberOfReadyNodes, 180, 5).Should(BeNumerically("==", targetKubeCluster.NumberOfNodes()))
 	})
 
-<<<<<<< HEAD
-=======
 	// Check for Orphaned Resources Before Test Execution
 	Describe("Check for orphaned resources before test execution", func() {
 		Context("In target cluster", func() {
@@ -148,7 +146,6 @@
 		})
 	})
 
->>>>>>> 963e29c3
 	Describe("Machine Resource", func() {
 		Describe("Creating one machine resource", func() {
 			Context("In Control cluster", func() {
@@ -347,23 +344,6 @@
 
 	// ---------------------------------------------------------------------------------------
 	// Testcase #03 | Orphaned Resources
-<<<<<<< HEAD
-	Describe("Orphaned resources", func() {
-		Context("Check if there are any resources matching the tag exists", func() {
-			It("Should list any orphaned resources if available", func() {
-				// if available should delete orphaned resources in cloud provider
-				machineClass, err := controlKubeCluster.McmClient.MachineV1alpha1().MachineClasses("default").Get("test-mc", metav1.GetOptions{})
-				if err == nil {
-					secret, err := controlKubeCluster.Clientset.CoreV1().Secrets(machineClass.SecretRef.Namespace).Get(machineClass.SecretRef.Name, metav1.GetOptions{})
-					if err == nil {
-						err := helpers.CheckForOrphanedResources(machineClass, secret)
-						//Check there is no error occured
-						Expect(err).NotTo(HaveOccurred())
-					}
-					Expect(err).NotTo(HaveOccurred())
-				}
-				Expect(err).NotTo(HaveOccurred())
-=======
 	Describe("Check for orphaned resources", func() {
 		Context("In target cluster", func() {
 			Context("Check if there are any resources matching the tag exists", func() {
@@ -387,7 +367,6 @@
 					}
 					Expect(err).NotTo(HaveOccurred())
 				})
->>>>>>> 963e29c3
 			})
 		})
 	})
@@ -510,14 +489,8 @@
 	*/
 	command := fmt.Sprintf("make start CONTROL_KUBECONFIG=%s TARGET_KUBECONFIG=%s", controlKubeConfigPath, targetKubeConfigPath)
 	log.Println("starting MachineControllerManager with command: ", command)
-<<<<<<< HEAD
 	wg.Add(1)
 	go execCommandAsRoutine(ctx, command, mcmRepoPath, mcm_logFile)
-=======
-	dst_path := fmt.Sprintf("%s", mcmRepoPath)
-	wg.Add(1)
-	go execCommandAsRoutine(ctx, command, dst_path, mcm_logFile)
->>>>>>> 963e29c3
 	return nil
 }
 
@@ -603,19 +576,12 @@
 	}
 
 	var newMachineClass *v1alpha1.MachineClass
-<<<<<<< HEAD
 	machineClass:=  machineClasses.Items[0]
 	
 
 	// Create machine-class using yaml and any of existing machineclass resource combined
 	resources:= []string{"test-mc", "test-mc"}
 	for _, resource_name := range resources {
-=======
-
-	// Create machine-class using yaml and any of existing machineclass resource combined
-	for _, machineClass := range machineClasses.Items {
-
->>>>>>> 963e29c3
 		retryErr := retry.RetryOnConflict(retry.DefaultRetry, func() error {
 			result, getErr := controlKubeCluster.McmClient.MachineV1alpha1().MachineClasses(namespace).Get(machineClass.GetName(), metav1.GetOptions{})
 			if getErr != nil {
@@ -624,11 +590,7 @@
 			}
 			//machineClassOrigObj = *result
 			metaData := metav1.ObjectMeta{
-<<<<<<< HEAD
 				Name:        resource_name,
-=======
-				Name:        "test-mc",
->>>>>>> 963e29c3
 				Labels:      result.ObjectMeta.Labels,
 				Annotations: result.ObjectMeta.Annotations,
 			}
@@ -653,26 +615,17 @@
 
 		retryErr = retry.RetryOnConflict(retry.DefaultRetry, func() error {
 			// read machineClass patch yaml file ("../../../kubernetes/machine-class-patch.yaml" ) and update machine class(machineClass)
-<<<<<<< HEAD
 			data, err := os.ReadFile("../../../kubernetes/machine-class-patch.yaml")
 			if err != nil {
 				// Error reading file. So skipping it
 				return nil
 			}
-=======
-			data, _ := os.ReadFile("../../../kubernetes/machine-class-patch.yaml")
->>>>>>> 963e29c3
 			_, patchErr := controlKubeCluster.McmClient.MachineV1alpha1().MachineClasses(namespace).Patch(newMachineClass.Name, types.JSONPatchType, data)
 			return patchErr
 		})
 		if retryErr != nil {
 			return retryErr
-<<<<<<< HEAD
-		}			
-=======
-		}
-
->>>>>>> 963e29c3
+		}
 	}
 	return nil
 }
