--- conflicted
+++ resolved
@@ -124,8 +124,6 @@
 		Eventually(targetKubeCluster.NumberOfReadyNodes, 180, 5).Should(BeNumerically("==", targetKubeCluster.NumberOfNodes()))
 	})
 
-<<<<<<< HEAD
-=======
 	// Check for Orphaned Resources Before Test Execution
 	Describe("Check for orphaned resources before test execution", func() {
 		Context("In target cluster", func() {
@@ -148,7 +146,6 @@
 		})
 	})
 
->>>>>>> 5f1298a3
 	Describe("Machine Resource", func() {
 		Describe("Creating one machine resource", func() {
 			Context("In Control cluster", func() {
@@ -347,23 +344,6 @@
 
 	// ---------------------------------------------------------------------------------------
 	// Testcase #03 | Orphaned Resources
-<<<<<<< HEAD
-	Describe("Orphaned resources", func() {
-		Context("Check if there are any resources matching the tag exists", func() {
-			It("Should list any orphaned resources if available", func() {
-				// if available should delete orphaned resources in cloud provider
-				machineClass, err := controlKubeCluster.McmClient.MachineV1alpha1().MachineClasses("default").Get("test-mc", metav1.GetOptions{})
-				if err == nil {
-					secret, err := controlKubeCluster.Clientset.CoreV1().Secrets(machineClass.SecretRef.Namespace).Get(machineClass.SecretRef.Name, metav1.GetOptions{})
-					if err == nil {
-						err := helpers.CheckForOrphanedResources(machineClass, secret)
-						//Check there is no error occured
-						Expect(err).NotTo(HaveOccurred())
-					}
-					Expect(err).NotTo(HaveOccurred())
-				}
-				Expect(err).NotTo(HaveOccurred())
-=======
 	Describe("Check for orphaned resources", func() {
 		Context("In target cluster", func() {
 			Context("Check if there are any resources matching the tag exists", func() {
@@ -387,7 +367,6 @@
 					}
 					Expect(err).NotTo(HaveOccurred())
 				})
->>>>>>> 5f1298a3
 			})
 		})
 	})
@@ -646,11 +625,7 @@
 		})
 		if retryErr != nil {
 			return retryErr
-<<<<<<< HEAD
-		}			
-=======
-		}
->>>>>>> 5f1298a3
+		}
 	}
 	return nil
 }
